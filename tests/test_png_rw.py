# Copyright 2020 MONAI Consortium
# Licensed under the Apache License, Version 2.0 (the "License");
# you may not use this file except in compliance with the License.
# You may obtain a copy of the License at
#     http://www.apache.org/licenses/LICENSE-2.0
# Unless required by applicable law or agreed to in writing, software
# distributed under the License is distributed on an "AS IS" BASIS,
# WITHOUT WARRANTIES OR CONDITIONS OF ANY KIND, either express or implied.
# See the License for the specific language governing permissions and
# limitations under the License.

import os
import tempfile
import unittest

from monai.data import write_png
from skimage import io, transform
import numpy as np


class TestPngWrite(unittest.TestCase):
    def test_write_gray(self):
        with tempfile.TemporaryDirectory() as out_dir:
<<<<<<< HEAD
            image_name = os.path.join(out_dir, 'test.png')
            img = np.random.rand(2, 3, 1)
            img_save_val = (255 * img)
            # saving with io.imsave (h, w, 1) will only give us (h,w) while reading it back.
=======
            image_name = os.path.join(out_dir, "test.png")
            img = np.arange(6).reshape((2, 3, 1))
            img_save_val = 255 * ((img - np.min(img)) / (np.max(img) - np.min(img)))
            # saving with io.imsave (h,w,1) will only give us (h,w) while reading it back.
>>>>>>> 8de0aaf2
            img_save_val = img_save_val[:, :, 0].astype(np.uint8)
            write_png(img, image_name, scale=True)
            out = io.imread(image_name)
            np.testing.assert_allclose(out, img_save_val)

    def test_write_rgb(self):
        with tempfile.TemporaryDirectory() as out_dir:
<<<<<<< HEAD
            image_name = os.path.join(out_dir, 'test.png')
            img = np.random.rand(2, 3, 3)
            img_save_val = (255 * img).astype(np.uint8)
            write_png(img, image_name, scale=True)
=======
            image_name = os.path.join(out_dir, "test.png")
            img = np.arange(12).reshape((2, 2, 3))
            img_save_val = 255 * ((img - np.min(img)) / (np.max(img) - np.min(img)))
            img_save_val = img_save_val.astype(np.uint8)
            write_png(img, image_name)
>>>>>>> 8de0aaf2
            out = io.imread(image_name)
            np.testing.assert_allclose(out, img_save_val)

    def test_write_output_shape(self):
        with tempfile.TemporaryDirectory() as out_dir:
<<<<<<< HEAD
            image_name = os.path.join(out_dir, 'test.png')
            img = np.random.rand(2, 2, 3)
            write_png(img, image_name, (4, 4), scale=True)
            img_save_val = transform.resize(img, (4, 4), order=3, mode='constant', cval=0, preserve_range=True)
            img_save_val = (255 * img_save_val).astype(np.uint8)
=======
            image_name = os.path.join(out_dir, "test.png")
            img = np.arange(12).reshape((2, 2, 3))
            write_png(img, image_name, (4, 4))
            img_save_val = (img - np.min(img)) / (np.max(img) - np.min(img))
            img_save_val = transform.resize(img_save_val, (4, 4), order=3, mode="constant", cval=0)
            img_save_val = 255 * img_save_val
            img_save_val = img_save_val.astype(np.uint8)
>>>>>>> 8de0aaf2
            out = io.imread(image_name)
            np.testing.assert_allclose(out, img_save_val)


if __name__ == "__main__":
    unittest.main()<|MERGE_RESOLUTION|>--- conflicted
+++ resolved
@@ -21,17 +21,10 @@
 class TestPngWrite(unittest.TestCase):
     def test_write_gray(self):
         with tempfile.TemporaryDirectory() as out_dir:
-<<<<<<< HEAD
             image_name = os.path.join(out_dir, 'test.png')
             img = np.random.rand(2, 3, 1)
             img_save_val = (255 * img)
             # saving with io.imsave (h, w, 1) will only give us (h,w) while reading it back.
-=======
-            image_name = os.path.join(out_dir, "test.png")
-            img = np.arange(6).reshape((2, 3, 1))
-            img_save_val = 255 * ((img - np.min(img)) / (np.max(img) - np.min(img)))
-            # saving with io.imsave (h,w,1) will only give us (h,w) while reading it back.
->>>>>>> 8de0aaf2
             img_save_val = img_save_val[:, :, 0].astype(np.uint8)
             write_png(img, image_name, scale=True)
             out = io.imread(image_name)
@@ -39,38 +32,20 @@
 
     def test_write_rgb(self):
         with tempfile.TemporaryDirectory() as out_dir:
-<<<<<<< HEAD
             image_name = os.path.join(out_dir, 'test.png')
             img = np.random.rand(2, 3, 3)
             img_save_val = (255 * img).astype(np.uint8)
             write_png(img, image_name, scale=True)
-=======
-            image_name = os.path.join(out_dir, "test.png")
-            img = np.arange(12).reshape((2, 2, 3))
-            img_save_val = 255 * ((img - np.min(img)) / (np.max(img) - np.min(img)))
-            img_save_val = img_save_val.astype(np.uint8)
-            write_png(img, image_name)
->>>>>>> 8de0aaf2
             out = io.imread(image_name)
             np.testing.assert_allclose(out, img_save_val)
 
     def test_write_output_shape(self):
         with tempfile.TemporaryDirectory() as out_dir:
-<<<<<<< HEAD
             image_name = os.path.join(out_dir, 'test.png')
             img = np.random.rand(2, 2, 3)
             write_png(img, image_name, (4, 4), scale=True)
             img_save_val = transform.resize(img, (4, 4), order=3, mode='constant', cval=0, preserve_range=True)
             img_save_val = (255 * img_save_val).astype(np.uint8)
-=======
-            image_name = os.path.join(out_dir, "test.png")
-            img = np.arange(12).reshape((2, 2, 3))
-            write_png(img, image_name, (4, 4))
-            img_save_val = (img - np.min(img)) / (np.max(img) - np.min(img))
-            img_save_val = transform.resize(img_save_val, (4, 4), order=3, mode="constant", cval=0)
-            img_save_val = 255 * img_save_val
-            img_save_val = img_save_val.astype(np.uint8)
->>>>>>> 8de0aaf2
             out = io.imread(image_name)
             np.testing.assert_allclose(out, img_save_val)
 
